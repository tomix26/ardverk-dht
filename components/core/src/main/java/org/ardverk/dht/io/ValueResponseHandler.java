--- conflicted
+++ resolved
@@ -40,34 +40,21 @@
  * The {@link ValueResponseHandler} manages a {@link MessageType#FIND_VALUE} 
  * lookup process.
  */
-<<<<<<< HEAD
 public class ValueResponseHandler<T> extends LookupResponseHandler<ValueEntity<T>> {
-=======
-public class ValueResponseHandler<T extends Resource> 
-        extends LookupResponseHandler<ValueEntity<T>> {
->>>>>>> c146b624
     
     private final FixedSizeArrayList<T> resources;
     
-    private final ResourceId<? extends T> resourceId;
+    private final ResourceId resourceId;
     
     private final Class<? super T> clazz;
     
     public ValueResponseHandler(MessageDispatcher messageDispatcher,
             Contact[] contacts, RouteTable routeTable, 
-<<<<<<< HEAD
             ResourceId resourceId, Class<? super T> clazz, GetConfig config) {
-=======
-            ResourceId<? extends T> resourceId, GetConfig config) {
->>>>>>> c146b624
         super(messageDispatcher, contacts, routeTable, 
                 resourceId.getId(), config);
         
         resources = new FixedSizeArrayList<T>(config.getR());
-<<<<<<< HEAD
-        
-=======
->>>>>>> c146b624
         this.resourceId = resourceId;
         this.clazz = clazz;
     }
@@ -95,23 +82,13 @@
     private synchronized void processValueResponse(ValueResponse response, 
             long time, TimeUnit unit) throws IOException {
         
-<<<<<<< HEAD
         T resource = clazz.cast(response.getResource());
-=======
-        T resource = response.getResource();
->>>>>>> c146b624
         resources.add(resource);
         
         if (resources.isFull()) {
             Outcome outcome = createOutcome();
-<<<<<<< HEAD
-            
             T[] values = CollectionUtils.toArray(resources, clazz);
             setValue(new DefaultValueEntity<T>(outcome, values));
-=======
-            T[] rsrc = resources.toArray(new T[0]);
-            setValue(new DefaultValueEntity<T>(outcome, rsrc));
->>>>>>> c146b624
         }
     }
     
@@ -133,13 +110,8 @@
         if (resources.isEmpty()) {
             setException(new NoSuchValueException(outcome));
         } else {
-<<<<<<< HEAD
             T[] values = CollectionUtils.toArray(resources, clazz);
             setValue(new DefaultValueEntity<T>(outcome, values));
-=======
-            T[] rsrc = resources.toArray(new T[0]);
-            setValue(new DefaultValueEntity<T>(outcome, rsrc));
->>>>>>> c146b624
         }
     }
 }